--- conflicted
+++ resolved
@@ -62,8 +62,6 @@
   void setEsdfMaxDistance(float max_distance);
   float getTraversabilityRadius() const;
   void setTraversabilityRadius(float traversability_radius);
-<<<<<<< HEAD
-=======
 
   /**
    * These are for enabling or disabling incremental update of the ESDF. Use
@@ -71,17 +69,12 @@
    */
   void disableIncrementalUpdate() { incremental_update_ = false; }
   void enableIncrementalUpdate() { incremental_update_ = true; }
->>>>>>> e53a3909
 
   virtual void clear();
 
  protected:
-<<<<<<< HEAD
-  // Sets up publishing and subscribing. Should only be called from constructor.
-=======
   /// Sets up publishing and subscribing. Should only be called from
   /// constructor.
->>>>>>> e53a3909
   void setupRos();
 
   // Publish markers for visualization.
@@ -102,10 +95,7 @@
   bool publish_esdf_map_;
   bool publish_traversable_;
   float traversability_radius_;
-<<<<<<< HEAD
-=======
   bool incremental_update_;
->>>>>>> e53a3909
 
   // ESDF maps.
   std::shared_ptr<EsdfMap> esdf_map_;
