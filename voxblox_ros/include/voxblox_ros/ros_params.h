--- conflicted
+++ resolved
@@ -104,12 +104,6 @@
   nh_private.param("sparsity_compensation_factor",
                    integrator_config.sparsity_compensation_factor,
                    integrator_config.sparsity_compensation_factor);
-<<<<<<< HEAD
-  nh_private.param("voxel_carving_ignores_voxels_near_surface",
-                   integrator_config.voxel_carving_ignores_voxels_near_surface,
-                   integrator_config.voxel_carving_ignores_voxels_near_surface);
-=======
->>>>>>> b2fc41a7
   nh_private.param("integration_order_mode",
                    integrator_config.integration_order_mode,
                    integrator_config.integration_order_mode);
