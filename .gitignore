# Compiled Object files
*.slo
*.lo
*.o
*.obj

# Precompiled Headers
*.gch
*.pch

# Compiled Dynamic libraries
*.so
*.dylib
*.dll

# Fortran module files
*.mod

# Compiled Static libraries
*.lai
*.la
*.a
*.lib

# Executables
*.exe
*.out
*.app

# Eclipse
.cproject
.project
/Debug/
.settings

# Python (for lint)
*.pyc

# Temporary files
*~

<<<<<<< HEAD
# Mac
.DS_Store

# Mesh results
mesh_results

# Tools
autolintc
=======
# Mac 
.DS_Store
>>>>>>> 97095639
<|MERGE_RESOLUTION|>--- conflicted
+++ resolved
@@ -39,16 +39,11 @@
 # Temporary files
 *~
 
-<<<<<<< HEAD
-# Mac
+# Mac 
 .DS_Store
 
 # Mesh results
 mesh_results
 
 # Tools
-autolintc
-=======
-# Mac 
-.DS_Store
->>>>>>> 97095639
+autolintc