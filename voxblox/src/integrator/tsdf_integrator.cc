--- conflicted
+++ resolved
@@ -1,11 +1,7 @@
-<<<<<<< HEAD
 #include "voxblox/integrator/tsdf_integrator.h"
 
-=======
->>>>>>> 976554e3
 #include <iostream>
 #include <list>
-#include "voxblox/integrator/tsdf_integrator.h"
 
 namespace voxblox {
 
@@ -56,7 +52,6 @@
 TsdfIntegratorBase::TsdfIntegratorBase(const Config& config,
                                        Layer<TsdfVoxel>* layer)
     : config_(config) {
-
   setLayer(layer);
 
   if (config_.integrator_threads == 0) {
