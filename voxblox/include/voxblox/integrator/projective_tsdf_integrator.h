#ifndef VOXBLOX_INCLUDE_VOXBLOX_INTEGRATOR_PROJECTIVE_TSDF_INTEGRATOR_H_
#define VOXBLOX_INCLUDE_VOXBLOX_INTEGRATOR_PROJECTIVE_TSDF_INTEGRATOR_H_

#include <vector>

#include "voxblox/integrator/tsdf_integrator.h"

namespace voxblox {
enum class InterpolationScheme {
  kNearestNeighbor,
  kMinNeighbor,
  kBilinear,
  kAdaptive
};

template <InterpolationScheme interpolation_scheme>
class ProjectiveTsdfIntegrator : public voxblox::TsdfIntegratorBase {
 public:
  ProjectiveTsdfIntegrator(const Config& config,
                           voxblox::Layer<voxblox::TsdfVoxel>* layer);

  void integratePointCloud(const Transformation& T_G_C,
                           const Pointcloud& points_C, const Colors& colors,
                           const bool freespace_points = false,
                           const bool deintegrate = false) override;

 private:
  // Sensor model
  const int horizontal_resolution_;
  const int vertical_resolution_;
<<<<<<< HEAD
  // TODO(victorr): Use radians internally instead
  const double altitude_angle_max_deg_;
  const double azimuth_angle_offset_deg_;
=======
  const double vertical_fov_rad_;
  const double ray_intersections_per_distance_squared_;
>>>>>>> c1f32bb6

  Eigen::MatrixXf range_image_;

  // Cache some commonly used runtime constants
  const size_t num_voxels_per_block_;
  const double ray_intersections_per_distance_squared_;

  void parsePointcloud(const Transformation& T_G_C, const Pointcloud& points_C,
                       Eigen::MatrixXf* range_image,
                       voxblox::IndexSet* touched_block_indices);

  void updateTsdfBlocks(const Transformation& T_G_C,
                        const Eigen::MatrixXf& range_image,
                        const voxblox::IndexSet& touched_block_indices,
                        const bool deintegrate = false);
  inline void updateTsdfVoxel(const Eigen::MatrixXf& range_image,
                              const Point& t_C_voxel, TsdfVoxel* tsdf_voxel,
                              const bool deintegrate = false);

  template <typename T>
  Point imageToBearing(const T h, const T w);

  template <typename T>
  bool bearingToImage(const Point& b_C_normalized, T* h, T* w);

  inline float interpolate(const Eigen::MatrixXf& range_image, const float h,
                           const float w);
};
}  // namespace voxblox

#include "voxblox/integrator/projective_tsdf_integrator_inl.h"

#endif  // VOXBLOX_INCLUDE_VOXBLOX_INTEGRATOR_PROJECTIVE_TSDF_INTEGRATOR_H_<|MERGE_RESOLUTION|>--- conflicted
+++ resolved
@@ -28,14 +28,7 @@
   // Sensor model
   const int horizontal_resolution_;
   const int vertical_resolution_;
-<<<<<<< HEAD
-  // TODO(victorr): Use radians internally instead
-  const double altitude_angle_max_deg_;
-  const double azimuth_angle_offset_deg_;
-=======
   const double vertical_fov_rad_;
-  const double ray_intersections_per_distance_squared_;
->>>>>>> c1f32bb6
 
   Eigen::MatrixXf range_image_;
 
