#ifndef VOXBLOX_INTEGRATOR_TSDF_INTEGRATOR_H_
#define VOXBLOX_INTEGRATOR_TSDF_INTEGRATOR_H_

#include <algorithm>
#include <atomic>
#include <cmath>
#include <deque>
#include <limits>
#include <memory>
#include <mutex>
#include <queue>
#include <string>
#include <thread>
#include <utility>
#include <vector>

#include <glog/logging.h>
#include <Eigen/Core>

#include "voxblox/core/block_hash.h"
#include "voxblox/core/common.h"
#include "voxblox/core/layer.h"
#include "voxblox/core/voxel.h"
#include "voxblox/integrator/integrator_utils.h"
#include "voxblox/utils/approx_hash_array.h"
#include "voxblox/utils/timing.h"

namespace voxblox {

enum class TsdfIntegratorType : int {
  kSimple = 1,
  kMerged = 2,
  kFast = 3,
};

static constexpr size_t kNumTsdfIntegratorTypes = 3u;

const std::array<std::string, kNumTsdfIntegratorTypes>
    kTsdfIntegratorTypeNames = {{/*kSimple*/ "simple",
                                 /*kMerged*/ "merged",
                                 /*kFast*/ "fast"}};

/**
 * Base class to the simple, merged and fast TSDF integrators. The integrator
 * takes in a pointcloud + pose and uses this information to update the TSDF
 * information in the given TSDF layer. Note most functions in this class state
 * if they are thread safe. Unless explicitly stated otherwise, this thread
 * safety is based on the assumption that any pointers passed to the functions
 * point to objects that are guaranteed to not be accessed by other threads.
 */
class TsdfIntegratorBase {
 public:
  EIGEN_MAKE_ALIGNED_OPERATOR_NEW
  typedef std::shared_ptr<TsdfIntegratorBase> Ptr;

  struct Config {
    EIGEN_MAKE_ALIGNED_OPERATOR_NEW

    float default_truncation_distance = 0.1;
    float max_weight = 10000.0;
    bool voxel_carving_enabled = true;
    FloatingPoint min_ray_length_m = 0.1;
    FloatingPoint max_ray_length_m = 5.0;
    bool use_const_weight = false;
    bool allow_clear = true;
    bool use_weight_dropoff = true;
    bool use_sparsity_compensation_factor = false;
    float sparsity_compensation_factor = 1.0f;

<<<<<<< HEAD
    bool voxel_carving_ignores_voxels_near_surface = false;

=======
>>>>>>> b2fc41a7
    size_t integrator_threads = std::thread::hardware_concurrency();

    /// Mode of the ThreadSafeIndex, determines the integration order of the
    /// rays. Options: "mixed", "sorted"
    std::string integration_order_mode = "mixed";

    /// merge integrator specific
    bool enable_anti_grazing = false;

    /// fast integrator specific
    float start_voxel_subsampling_factor = 2.0f;
    /// fast integrator specific
    int max_consecutive_ray_collisions = 2;
    /// fast integrator specific
    int clear_checks_every_n_frames = 1;
    /// fast integrator specific
    float max_integration_time_s = std::numeric_limits<float>::max();

    std::string print() const;
  };

  TsdfIntegratorBase(const Config& config, Layer<TsdfVoxel>* layer);

  /**
   * Integrates the given point infomation into the TSDF.
   * NOT thread safe.
   * @param freespace_points if true points will only be integrated up to the
   * truncation distance. Used when we are given a minimum distance to a point,
   * rather then exact distance. This is useful for clearing out free space.
   */
  virtual void integratePointCloud(const Transformation& T_G_C,
                                   const Pointcloud& points_C,
                                   const Colors& colors,
                                   const bool freespace_points = false) = 0;

  /// Returns a CONST ref of the config.
  const Config& getConfig() const { return config_; }

  void setLayer(Layer<TsdfVoxel>* layer);

 protected:
  /// Thread safe.
  inline bool isPointValid(const Point& point_C, const bool freespace_point,
                    bool* is_clearing) const {
    DCHECK(is_clearing != nullptr);
    const FloatingPoint ray_distance = point_C.norm();
    if (ray_distance < config_.min_ray_length_m) {
      return false;
    } else if (ray_distance > config_.max_ray_length_m) {
      if (config_.allow_clear || freespace_point) {
        *is_clearing = true;
        return true;
      } else {
        return false;
      }
    } else {
      *is_clearing = freespace_point;
      return true;
    }
  }

  /**
   * Will return a pointer to a voxel located at global_voxel_idx in the tsdf
   * layer. Thread safe.
   * Takes in the last_block_idx and last_block to prevent unneeded map lookups.
   * If this voxel belongs to a block that has not been allocated, a block in
   * temp_block_map_ is created/accessed and a voxel from this map is returned
   * instead. Unlike the layer, accessing temp_block_map_ is controlled via a
   * mutex allowing it to grow during integration.
   * These temporary blocks can be merged into the layer later by calling
   * updateLayerWithStoredBlocks
   */
  TsdfVoxel* allocateStorageAndGetVoxelPtr(const GlobalIndex& global_voxel_idx,
                                           Block<TsdfVoxel>::Ptr* last_block,
                                           BlockIndex* last_block_idx);

  /**
   * Merges temporarily stored blocks into the main layer. NOT thread safe, see
   * allocateStorageAndGetVoxelPtr for more details.
   */
  void updateLayerWithStoredBlocks();

  /// Updates tsdf_voxel, Thread safe.
  void updateTsdfVoxel(const Point& origin, const Point& point_G,
                       const GlobalIndex& global_voxel_index,
                       const Color& color, const float weight,
                       TsdfVoxel* tsdf_voxel);

  /// Calculates TSDF distance, Thread safe.
  float computeDistance(const Point& origin, const Point& point_G,
                        const Point& voxel_center) const;

  /// Thread safe.
  float getVoxelWeight(const Point& point_C) const;

  Config config_;

  Layer<TsdfVoxel>* layer_;

  // Cached map config.
  FloatingPoint voxel_size_;
  size_t voxels_per_side_;
  FloatingPoint block_size_;

  // Derived types.
  FloatingPoint voxel_size_inv_;
  FloatingPoint voxels_per_side_inv_;
  FloatingPoint block_size_inv_;

  std::mutex temp_block_mutex_;
  /**
   * Temporary block storage, used to hold blocks that need to be created while
   * integrating a new pointcloud
   */
  Layer<TsdfVoxel>::BlockHashMap temp_block_map_;

  /**
   * We need to prevent simultaneous access to the voxels in the map. We could
   * put a single mutex on the map or on the blocks, but as voxel updating is
   * the most expensive operation in integration and most voxels are close
   * together, both strategies would bottleneck the system. We could make a
   * mutex per voxel, but this is too ram heavy as one mutex = 40 bytes.
   * Because of this we create an array that is indexed by the first n bits of
   * the voxels hash. Assuming a uniform hash distribution, this means the
   * chance of two threads needing the same lock for unrelated voxels is
   * (num_threads / (2^n)). For 8 threads and 12 bits this gives 0.2%.
   */
  ApproxHashArray<12, std::mutex, GlobalIndex, LongIndexHash> mutexes_;
};

/// Creates a TSDF integrator of the desired type.
class TsdfIntegratorFactory {
 public:
  static TsdfIntegratorBase::Ptr create(
      const std::string& integrator_type_name,
      const TsdfIntegratorBase::Config& config, Layer<TsdfVoxel>* layer);
  static TsdfIntegratorBase::Ptr create(
      const TsdfIntegratorType integrator_type,
      const TsdfIntegratorBase::Config& config, Layer<TsdfVoxel>* layer);
};

/**
 * Basic TSDF integrator. Every point is raycast through all the voxels, which
 * are updated individually. An exact but very slow approach.
 */
class SimpleTsdfIntegrator : public TsdfIntegratorBase {
 public:
  EIGEN_MAKE_ALIGNED_OPERATOR_NEW

  SimpleTsdfIntegrator(const Config& config, Layer<TsdfVoxel>* layer)
      : TsdfIntegratorBase(config, layer) {}

  void integratePointCloud(const Transformation& T_G_C,
                           const Pointcloud& points_C, const Colors& colors,
                           const bool freespace_points = false);

  void integrateFunction(const Transformation& T_G_C,
                         const Pointcloud& points_C, const Colors& colors,
                         const bool freespace_points,
                         ThreadSafeIndex* index_getter);
};

/**
 * Uses ray bundling to improve integration speed, points which lie in the same
 * voxel are "merged" into a single point. Raycasting and updating then proceeds
 * as normal. Fast for large voxels, with minimal loss of information.
 */
class MergedTsdfIntegrator : public TsdfIntegratorBase {
 public:
  EIGEN_MAKE_ALIGNED_OPERATOR_NEW

  MergedTsdfIntegrator(const Config& config, Layer<TsdfVoxel>* layer)
      : TsdfIntegratorBase(config, layer) {}

  void integratePointCloud(const Transformation& T_G_C,
                           const Pointcloud& points_C, const Colors& colors,
                           const bool freespace_points = false);

 protected:
  void bundleRays(const Transformation& T_G_C, const Pointcloud& points_C,
                  const bool freespace_points, ThreadSafeIndex* index_getter,
                  LongIndexHashMapType<AlignedVector<size_t>>::type* voxel_map,
                  LongIndexHashMapType<AlignedVector<size_t>>::type* clear_map);

  void integrateVoxel(
      const Transformation& T_G_C, const Pointcloud& points_C,
      const Colors& colors, bool enable_anti_grazing, bool clearing_ray,
      const std::pair<GlobalIndex, AlignedVector<size_t>>& kv,
      const LongIndexHashMapType<AlignedVector<size_t>>::type& voxel_map);

  void integrateVoxels(
      const Transformation& T_G_C, const Pointcloud& points_C,
      const Colors& colors, bool enable_anti_grazing, bool clearing_ray,
      const LongIndexHashMapType<AlignedVector<size_t>>::type& voxel_map,
      const LongIndexHashMapType<AlignedVector<size_t>>::type& clear_map,
      size_t thread_idx);

  void integrateRays(
      const Transformation& T_G_C, const Pointcloud& points_C,
      const Colors& colors, bool enable_anti_grazing, bool clearing_ray,
      const LongIndexHashMapType<AlignedVector<size_t>>::type& voxel_map,
      const LongIndexHashMapType<AlignedVector<size_t>>::type& clear_map);
};

/**
 * An integrator that prioritizes speed over everything else. Rays are cast from
 * the pointcloud to the sensor origin. If a ray intersects
 * max_consecutive_ray_collisions voxels in a row that have already been updated
 * by other rays from the same cloud, it is terminated early. This results in a
 * large reduction in the number of freespace updates and greatly improves
 * runtime while ensuring all voxels receive at least a minimum number of
 * updates. Speed is further enhanced through limiting the number of rays cast
 * from each voxel as set by start_voxel_subsampling_factor and use of the
 * ApproxHashSet. Up to an order of magnitude faster then the other integrators
 * for small voxels.
 */
class FastTsdfIntegrator : public TsdfIntegratorBase {
 public:
  EIGEN_MAKE_ALIGNED_OPERATOR_NEW

  FastTsdfIntegrator(const Config& config, Layer<TsdfVoxel>* layer)
      : TsdfIntegratorBase(config, layer) {}

  void integrateFunction(const Transformation& T_G_C,
                         const Pointcloud& points_C, const Colors& colors,
                         const bool freespace_points,
                         ThreadSafeIndex* index_getter);

  void integratePointCloud(const Transformation& T_G_C,
                           const Pointcloud& points_C, const Colors& colors,
                           const bool freespace_points = false);

 private:
  /**
   * Two approximate sets are used below. The limitations of these sets are
   * outlined in approx_hash_array.h, but in brief they are thread safe and very
   * fast, but have a small chance of returning false positives and false
   * negatives. As rejecting a ray or integrating an uninformative ray are not
   * very harmful operations this trade-off works well in this integrator.
   */

  /**
   * uses 2^20 bytes (8 megabytes) of ram per tester
   * A testers false negative rate is inversely proportional to its size
   */
  static constexpr size_t masked_bits_ = 20;
  /**
   * only needs to zero the above 8mb of memory once every 10,000 scans
   * (uses an additional 80,000 bytes)
   */
  static constexpr size_t full_reset_threshold_ = 10000;

  /**
   * Voxel start locations are added to this set before ray casting. The ray
   * casting only occurs if no ray has been cast from this location for this
   * scan.
   */
  ApproxHashSet<masked_bits_, full_reset_threshold_, GlobalIndex, LongIndexHash>
      start_voxel_approx_set_;

  /**
   * This set records which voxels a scans rays have passed through. If a ray
   * moves through max_consecutive_ray_collisions voxels in a row that have
   * already been seen this scan, it is deemed to be adding no new information
   * and the casting stops.
   */
  ApproxHashSet<masked_bits_, full_reset_threshold_, GlobalIndex, LongIndexHash>
      voxel_observed_approx_set_;

  /// Used in terminating the integration early if it exceeds a time limit.
  std::chrono::time_point<std::chrono::steady_clock> integration_start_time_;
};

}  // namespace voxblox

#endif  // VOXBLOX_INTEGRATOR_TSDF_INTEGRATOR_H_<|MERGE_RESOLUTION|>--- conflicted
+++ resolved
@@ -67,11 +67,6 @@
     bool use_sparsity_compensation_factor = false;
     float sparsity_compensation_factor = 1.0f;
 
-<<<<<<< HEAD
-    bool voxel_carving_ignores_voxels_near_surface = false;
-
-=======
->>>>>>> b2fc41a7
     size_t integrator_threads = std::thread::hardware_concurrency();
 
     /// Mode of the ThreadSafeIndex, determines the integration order of the
