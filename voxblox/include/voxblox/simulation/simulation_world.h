--- conflicted
+++ resolved
@@ -44,11 +44,7 @@
                                   FloatingPoint max_dist, Pointcloud* ptcloud,
                                   Colors* colors) const;
   // Same thing, but also adds a noise in the *distance* of the measurement,
-<<<<<<< HEAD
-  // given by noise_sigma (Gaussian noise).
-=======
   // given by noise_sigma (Gaussian noise). No noise in the bearing.
->>>>>>> fa651fa9
   void getNoisyPointcloudFromViewpoint(const Point& view_origin,
                                        const Point& view_direction,
                                        const Eigen::Vector2i& camera_res,
